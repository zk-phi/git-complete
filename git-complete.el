;;; git-complete.el -- Yet another completion engine powered by "git grep"

;; Copyright (C) 2017- zk_phi

;; This program is free software; you can redistribute it and/or modify
;; it under the terms of the GNU General Public License as published by
;; the Free Software Foundation; either version 2 of the License, or
;; (at your option) any later version.
;;
;; This program is distributed in the hope that it will be useful,
;; but WITHOUT ANY WARRANTY; without even the implied warranty of
;; MERCHANTABILITY or FITNESS FOR A PARTICULAR PURPOSE. See the
;; GNU General Public License for more details.
;;
;; You should have received a copy of the GNU General Public License
;; along with this program; if not, write to the Free Software
;; Foundation, Inc., 51 Franklin St, Fifth Floor, Boston, MA 02110-1301 USA

;; Author: zk_phi
;; URL: http://hins11.yu-yake.com/
;; Version: 0.0.0
;; Package-Requires: ((popup "0.4"))

;; Load this script
;;
;;   (require 'git-completion)
;;
;; and type something in a file under a git repo
;;
;;   ::SHA
;;
;; then `M-x git-completion` suggests rest of the line by git-grepping
;; your repo.
;;
;;   use Digest::SHA qw/sha1_base64/;
;;
;; You may also bind some keys to the command.
;;
;;   (global-set-key (kbd "C-c C-c") 'git-complete)

;;; Change Log:

;; 0.0.0 text release

;;; Code:

(require 'popup)
(require 'cl-lib)

(defgroup git-complete nil
  "Yet another completion engine powered by \"git grep\"."
  :group 'git-complete)

(defcustom git-complete-enable-autopair t
  "When non-nil, `git-complete' assumes that the parens are
always balanced, and keep the balance on
completion (i.e. automatically insert close parens together with
open parens, and avoid inserting extra close parens)."
  :type 'boolean
  :group 'git-complete)

(defcustom git-complete-lispy-modes
  '(lisp-mode emacs-lisp-mode scheme-mode
              lisp-interaction-mode gauche-mode scheme-mode
              clojure-mode racket-mode egison-mode)
  "List of lisp-like language modes. Newline is not inserted
after the point by when `git-complete-enable-autopair', in the
modes."
  :type '(repeat symbol)
  :group 'git-complete)

(defcustom git-complete-line-completion-threshold 0.02
  "Threshold to filter the results from `git grep'. When 0.02 for
example, which is the default value, completion cnadidates which
occupy less than 2% among the grep results are dropped. Set this
variable greater than 1.0 to disable line completion."
  :type 'number
  :group 'git-complete)

(defcustom git-complete-omni-completion-threshold 0.005
  "Like `git-complete-line-completion-threshold' but used while
omni completion. Set this variable greater than 1.0 to disable
omni completion."
  :type 'number
  :group 'git-complete)

(defcustom git-complete-next-line-completion-threshold 0.3
  "Like `git-complete-omni-completion-threshold' but used while
next-line completion. Set this variable greater than 1.0 to
disable next-line completion"
  :type 'number
  :group 'git-complete)

(defcustom git-complete-repeat-line-completion t
  "When non-nil, do next-line completion again after
successful (next-)line completions."
  :type 'boolean
  :group 'git-complete)

(defcustom git-complete-repeat-omni-completion nil
  "When non-nil, do omni completion again after successful omni
completions."
  :type 'boolean
  :group 'git-complete)

(defcustom git-complete-ignore-case 'dwim
  "When t, git-complete call git grep with `--ignore-case'
option. When 'dwim, enable `--ignore-case' only when the query
has an upcase character. When nil, git-complete does not use
`--ignore-case'."
  :type 'symbol
  :group 'git-complete)

(defcustom git-complete-limit-extension nil
  "When non-nil, candidates are limited to files with the same
extension as the current buffer. See also:
`git-complete-major-mode-extensions-alist'."
  :type 'boolean
  :group 'git-complete)

(defcustom git-complete-fallback-function nil
  "When a function is set, the function is called if completion
fails."
  :type 'function
  :group 'git-complete)

(defcustom git-complete-major-mode-extensions-alist
  '((c-mode "c" "h")
    (cperl-mode "pl" "pm" "t"))
  "Alist of major-mode vs list of extensions. If
`git-complete-limit-extension' is non-nil and the current
major-mode has an entry in this alist, limit candidates to files
with matching extensions *listed in the alist*, instead of the
current file's extension."
  :type 'sexp
  :group 'git-complete)

(defcustom git-complete-omni-completion-granularity 'subword
  "Specifies how to shorten query while omni-completion. Can be
either 'symbol, 'word or 'subword."
  :type 'symbol
  :group 'git-complete)

;; * utilities

(defun git-complete--maphash (fn hash)
  "Like `maphash' but returns a list of returned value as the
result."
  (let (lst)
    (maphash (lambda (k v) (push (funcall fn k v) lst)) hash)
    lst))

(defun git-complete--up-list-unsafe ()
  "Like `up-list' but regardless of `forward-sexp-function'."
  (goto-char (or (scan-lists (point) 1 1) (buffer-end 1))))

(defun git-complete--trim-spaces (str left right)
  "Remove leading/trailing whitespaces from STR."
  (replace-regexp-in-string
   (concat "^" (if left "[\s\t]*" "") "\\|" (if right "[\s\t]*" "") "$") "" str))

(defun git-complete--trim-candidate (str trim-query delimited)
  "Format candidate (= result from git-complete) by removing some
leading/trailing characters.

1. When TRIM-QUERY is non-nil, try to match TRIM-QUERY with STR,
and remove characters before the match-end (if no matches are
found, return an empty string). Otherwise remove leading
whitespaces.

2. When DELIMITED is non-nil and STR has more close parens than
open parens, remove all characters outside the unbalanced close
parens (close parens which do not have matching open
parens). Otherwise remove trailing whitespaces."
  (with-temp-buffer
    (save-excursion (insert str))
    (if trim-query
        (unless (search-forward trim-query nil t)
          (goto-char (point-max)))
      (skip-chars-forward "\s\t"))
    (delete-region (point-min) (point))
    (if delimited
        (ignore-errors
          (git-complete--up-list-unsafe)
          (delete-region (1- (point)) (point-max)))
      (goto-char (point-max))
      (skip-chars-backward "\s\t")
      (delete-region (point) (point-max)))
    (buffer-string)))

(defvar-local git-complete--root-dir nil)
(defun git-complete--root-dir ()
  "Find the root directory of this git repo. If the current
directory is not under a git repo, raises an error. This function
caches the result per buffer."
  (or git-complete--root-dir
      (setq git-complete--root-dir
            (and buffer-file-name (locate-dominating-file buffer-file-name ".git")))))

(defvar-local git-complete--extensions nil)
(defun git-complete--extensions ()
  "Returns a list of extensions to which candidates should be
limited."
  (and git-complete-limit-extension
       (or git-complete--extensions
           (setq git-complete--extensions
                 (or (assoc-default major-mode git-complete-major-mode-extensions-alist)
                     (list (file-name-extension buffer-file-name)))))))

;; * smart string substitution

(defun git-complete--parse-parens (str)
  "Internal function for `git-complete--replace-substring'. Parse
str and returns unbalanced parens in the form (((EXTRA_OPEN
. EXEPECTED_CLOSE) ...) . ((EXTRA_CLOSE . EXPECTED_OPEN) ...))."
  (let (opens closes syntax char)
    (with-temp-buffer
      (save-excursion (insert str))
      (while (progn (skip-syntax-forward "^\\\\()") (not (eobp)))
        (setq char   (char-after)
              syntax (aref (syntax-table) char)) ; (CLASS . PARTNER)
        (cl-case (car syntax)
          ((4)                          ; (string-to-syntax "(")
           (push (cons char (cdr syntax)) opens))
          ((5)                          ; (string-to-syntax ")")
           (if (and opens (= (cdar opens) char))
               (pop opens)
             (push (cons char (cdr syntax)) closes)))
          ((9)                          ; (string-to-syntax "\\")
           (forward-char 1)))
        (forward-char 1)))
    (cons opens closes)))

(defun git-complete--diff-parens (lst1 lst2)
  "Internal function for
`git-complete--replace-substring'. Compute difference of two
results of `git-complete--parse-parens'."
  (let ((existing-opens (car lst1))
        (added-opens (car lst2))
        (existing-closes (cdr lst1))
        (added-closes (cdr lst2))
        deleted-opens deleted-closes)
    ;; open parens
    (while (and existing-opens added-opens)
      (if (= (caar existing-opens) (caar added-opens))
          (progn (pop existing-opens) (pop added-opens))
        (push (pop existing-opens) deleted-opens)))
    (when existing-opens
      (setq deleted-opens (nconc (nreverse existing-opens) deleted-opens)))
    ;; close parens
    (while (and existing-closes added-closes)
      (if (= (caar existing-closes) (caar added-closes))
          (progn (pop existing-closes) (pop added-closes))
        (push (pop existing-closes) deleted-closes)))
    (when existing-closes
      (setq deleted-closes (nconc (nreverse existing-closes) deleted-closes)))
    ;; result
    (cons (nconc (mapcar (lambda (a) (cons (cdr a) (car a))) deleted-closes) added-opens)
          (nreverse (nconc (mapcar (lambda (a) (cons (cdr a) (car a))) deleted-opens) added-closes)))))

(defun git-complete--replace-substring (from to replacement &optional oneline)
  "Replace region between FROM TO with REPLACEMENT and move the
point just after the inserted text. Unlike `replace-string', this
function tries to keep parenthesis balanced and indent the
inserted text (the behavior may disabled via customize
options). When ONELINE is specified, extra newlines are not
inserted."
  (let ((deleted (buffer-substring from to)) end)
    (delete-region from to)
    (setq from (goto-char from))
    (insert replacement)
    (save-excursion
      (let (skip-newline)
        (when git-complete-enable-autopair
          (let* ((res (git-complete--diff-parens
                       (git-complete--parse-parens deleted)
                       (git-complete--parse-parens replacement)))
                 (expected (car res))
                 (extra (cdr res)))
            (when expected
              (insert (if oneline "" "\n")
                      (if (or oneline (memq major-mode git-complete-lispy-modes)) "" "\n")
                      (apply 'string (mapcar 'cdr expected)))
              (setq skip-newline t))
            (while extra
              (if (looking-at (concat "[\s\t\n]*" (char-to-string (caar extra))))
                  (replace-match "")
                (save-excursion (goto-char from) (insert (char-to-string (cdar extra)))))
              (pop extra))))
        (unless (or oneline skip-newline) (insert "\n")))
      (setq end (point)))
    (indent-region from end)
    (unless oneline
      (forward-line 1)
      (funcall indent-line-function)
      (back-to-indentation))))

;; * get candidates via git grep

(defun git-complete--make-hist-trie (lst-of-lst)
  "Internal function for `git-complete--filter-candidates'. Make
a trie-like tree from a List[List[String]], whose nodes
are (CHILDREN . COUNT) where CHILDREN is a hash map of String ->
Node. Last element in each List[String] is expected to be an
empty string."
  (let ((trie (cons (make-hash-table :test 'equal) 0)) current-node child-node)
    (dolist (lst lst-of-lst)
      (setq current-node trie)
      (cl-incf (cdr current-node))
      (dolist (elem lst)
        (setq child-node (gethash elem (car current-node)))
        (cond (child-node
               (setq current-node child-node)
               (cl-incf (cdr current-node)))
              (t
               (setq child-node (cons (make-hash-table :test 'equal) 1))
               (puthash elem child-node (car current-node))
               (setq current-node child-node)))))
    trie))

(defun git-complete--filter-candidates-internal (trie threshold exact-match &optional node-key)
  "Internal function for
`git-complete--filter-candidates'. Traverse a trie returned by
`git-complete--make-hist-trie' and finds list of \"suitable\"
completion candidates. Optional arg NODE-KEY is used internally."
  (when (and trie (>= (cdr trie) threshold))
    (let ((children
           (apply 'nconc
                  (git-complete--maphash
                   (lambda (k v)
                     (funcall 'git-complete--filter-candidates-internal v threshold exact-match k))
                   (car trie)))))
      (cond (children
             (mapcar (lambda (x) (cons (if node-key (concat node-key (car x)) (car x)) (cdr x)))
                     children))
            ((and node-key (or (not exact-match) (string= node-key "")))
             (list (cons node-key (cdr trie))))))))

(defun git-complete--filter-candidates (lst threshold exact-match)
  "Internal function for `git-complete--get-candidates'. Extract
a list of \"suitable\" completion candidates of the form (STRING
. COUNT) from a string list LST, according to THRESHOLD. Unless
EXACT-MATCH is non-nil, substrings may also can be cnadidates."
  (let* ((trie (git-complete--make-hist-trie (mapcar (lambda (s) (split-string s "$\\|\\_>")) lst)))
         (threshold (* (or threshold 0) (cdr trie)))
         res)
    (git-complete--filter-candidates-internal trie threshold exact-match)))

(defun git-complete--get-candidates (query threshold whole-line-p nextline-p)
  "Get completion candidates with `git grep'."
  (when (and (git-complete--root-dir) (<= threshold 1.0))
    (let* ((default-directory (git-complete--root-dir))
           (ignore-case (if (eq git-complete-ignore-case 'dwim)
                            (not (string-match "[A-Z]" query))
                          git-complete-ignore-case))
           (extensions (git-complete--extensions))
           (command (format "git grep -F -h %s %s %s -- %s"
                            (if nextline-p "-A1" "")
                            (if ignore-case "-i" "")
                            (shell-quote-argument query)
                            (if extensions
                                (mapconcat (lambda (ext) (concat "\"*." ext "\"")) extensions " ")
                              "*")))
           (lines (split-string (shell-command-to-string command) "\n"))
           lst)
      (while (and lines (cdr lines))
        (when nextline-p (pop lines))   ; pop the first line
        (let ((str (git-complete--trim-candidate
                    (pop lines) (unless whole-line-p query) (not whole-line-p))))
          (unless (string= "" str) (push str lst)))
        (when nextline-p (pop lines)))  ; pop "--"
      (let ((filtered (git-complete--filter-candidates lst threshold whole-line-p)))
        (mapcar (lambda (x) (car x)) (sort filtered (lambda (a b) (> (cdr a) (cdr b)))))))))

;; * interface

(defvar git-complete--popup-menu-keymap
  (let ((kmap (copy-keymap popup-menu-keymap)))
    (define-key kmap (kbd "TAB") 'popup-select)
    kmap)
  "Keymap for git-complete popup menu.")

(defun git-complete--find-next-start (&optional current-start)
  "Returns next query start or nil."
  (save-excursion
    (let ((lim (point))
          (case-fold-search nil))
      (goto-char (or current-start (point-at-bol)))
      (cl-case git-complete-omni-completion-granularity
        ((symbol)  (and (search-forward-regexp ".\\_<" lim t) (point)))
        ((word)    (and (search-forward-regexp ".\\<" lim t) (point)))
        ((subword) (and (search-forward-regexp ".\\<\\|[a-zA-Z]\\([A-Z]\\)[a-z]" lim t)
                        (or (match-beginning 1) (point))))
        (t (error "invalid `git-complete-omni-completion-granularity'."))))))

(defun git-complete--internal (&optional omni-from)
  "Internal recursive function for git-complete."
  (let* ((next-line-p (looking-back "^[\s\t]*"))
         (threshold (cond (omni-from   git-complete-omni-completion-threshold)
                          (next-line-p git-complete-next-line-completion-threshold)
                          (t           git-complete-line-completion-threshold)))
         (query (save-excursion
                  (when next-line-p (forward-line -1) (end-of-line))
                  (git-complete--trim-spaces
                   (buffer-substring (or omni-from (point-at-bol)) (point)) t (null omni-from))))
         (candidates (when (string-match "\\_>" query)
                       (git-complete--get-candidates query threshold (null omni-from) next-line-p))))
    (cond (candidates
           (let ((completion (popup-menu* candidates :scroll-bar t :isearch t
                                          :keymap git-complete--popup-menu-keymap)))
             (git-complete--replace-substring
              (if omni-from (point) (point-at-bol)) (point) completion omni-from)
             (when (if omni-from
                       git-complete-repeat-omni-completion
                     git-complete-repeat-line-completion)
               (git-complete--internal))))
          ((not next-line-p)
           (let ((next-from
                  (save-excursion
<<<<<<< HEAD
                    (cond (omni-from
                           (when (search-forward-regexp
                                  ".\\_<"
                                  (prog1 (point) (goto-char (or omni-from (point-at-bol)))) t)
                             (point)))
                          (t
                           (back-to-indentation)
                           (point))))))
             (cond (next-from
                    (git-complete--internal next-from))
                   (git-complete-fallback-function
                    (funcall git-complete-fallback-function))
                   (t
                    (message "No completions found.")))))
          (git-complete-fallback-function
           (funcall git-complete-fallback-function))
=======
                    (cond (omni-from (git-complete--find-next-start omni-from))
                          (t (back-to-indentation) (point))))))
             (if next-from (git-complete--internal next-from)
               (message "No completions found."))))
>>>>>>> 40fb5c71
          (t
           (message "No completions found.")))))

(defun git-complete ()
  "Complete the line at point with `git grep'."
  (interactive)
  (git-complete--internal))

;; * provide

(provide 'git-complete)

;;; git-complete.el ends here<|MERGE_RESOLUTION|>--- conflicted
+++ resolved
@@ -417,15 +417,8 @@
           ((not next-line-p)
            (let ((next-from
                   (save-excursion
-<<<<<<< HEAD
-                    (cond (omni-from
-                           (when (search-forward-regexp
-                                  ".\\_<"
-                                  (prog1 (point) (goto-char (or omni-from (point-at-bol)))) t)
-                             (point)))
-                          (t
-                           (back-to-indentation)
-                           (point))))))
+                    (cond (omni-from (git-complete--find-next-start omni-from))
+                          (t (back-to-indentation) (point))))))
              (cond (next-from
                     (git-complete--internal next-from))
                    (git-complete-fallback-function
@@ -434,12 +427,6 @@
                     (message "No completions found.")))))
           (git-complete-fallback-function
            (funcall git-complete-fallback-function))
-=======
-                    (cond (omni-from (git-complete--find-next-start omni-from))
-                          (t (back-to-indentation) (point))))))
-             (if next-from (git-complete--internal next-from)
-               (message "No completions found."))))
->>>>>>> 40fb5c71
           (t
            (message "No completions found.")))))
 
