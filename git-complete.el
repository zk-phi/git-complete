;; git-complete.el (C) 2016 zk_phi / GPLv3-

;; Load this script
;;
;;   (require 'git-completion)
;;
;; and type something in a file under a git repo
;;
;;   ::SHA
;;
;; and `M-x git-completion` completes rest of the line, using `git
;; grep` as a completion source.
;;
;;   use Digest::SHA qw/sha1_base64/;

;; (global-set-key (kbd "C-c C-c") 'git-complete)

(require 'popup)

(defvar git-complete-enable-dwim-newline nil
  "When non-nil, git-complete tries to guess if you want to a
newline or not after completion. Otherwise TAB will not insert a
newline but RET does.")

;; * utilities

(defun git-complete--trim-spaces (str)
  "Remove leading/trailing whitespaces from STR. This is a
non-destructive function."
  (if (string-match "^[\s\t]*\\(.*[^\s\t]\\)[\s\t]*" str)
      (match-string 1 str)
    ""))

(defvar git-complete--popup-menu-keymap
  (let ((kmap (copy-keymap popup-menu-keymap)))
    (define-key kmap (kbd "TAB") 'popup-select)
    kmap)
  "Keymap for git-complete popup menu.")

(defvar-local git-complete--root-dir nil)
(defun git-complete--root-dir ()
  (or git-complete--root-dir
      (setq git-complete--root-dir
            (cond ((null buffer-file-name) default-directory)
                  ((locate-dominating-file buffer-file-name ".git"))
                  (t (error "Not under a git repository."))))))

;; * get candidates via git grep

(defun git-complete--get-candidates (query &optional next-line)
  (let* ((default-directory (git-complete--root-dir))
         (command (format "git grep -F -h %s %s"
                          (if next-line "-A1" "")
                          (shell-quote-argument query)))
         (lines (split-string (shell-command-to-string command) "\n"))
         (hash (make-hash-table :test 'equal)))
    (while (and lines (cdr lines))
      (when next-line (pop lines))      ; pop the first line
      (let ((str (git-complete--trim-spaces (pop lines))))
        (puthash str (1+ (gethash str hash 0)) hash))
      (when next-line (pop lines)))     ; pop "--"
    (let ((result nil))
      (maphash (lambda (k v) (push (cons k v) result)) hash)
      (mapcar 'car (sort result (lambda (a b) (> (cdr a) (cdr b))))))))

;; * do completion

(defun git-complete--insert-newline-p ()
  "Determine whether to insert newline here, after completion.

1. not EOL -> insert newline

   use strict;            use strict;
   warnings|use utf8; ->  use warnings;
                         |use utf8;

2. EOF -> insert newline

   use strict;       use strict;
   use warnings; ->  use warnings;
   utf8|[EOF]        use utf8;
                    |[EOF]

3. next line is EOF -> insert newline

   use strict;       use strict;
   use warnings; ->  use warnings;
   utf8|             use utf8;
   [EOF]            |
                     [EOF]

4. next line is empty -> DO NOT insert newline

   use strict;       use strict
   use warnings; ->  use warnings;
   utf8|             use utf8;
                    |
   sub foo {         sub foo {

5. next line is not empty
   a. current line hasn't been empty -> DO NOT insert newline

      use strict;     use strict;     use strict;
      use utf8;   ->  warnings|   ->  use warnings;
                      use utf8;      |use utf8;

   b. the line had been empty -> insert newline

      use strict;      use strict;       use strict;
      use warnings; -> use warnings; ->  use warnings;
                       utf8|             use utf8;
      sub foo {        sub foo {        |
                                         sub foo{

   * since I have no good idea to distinguish these two cases,
     git-complete never inserts a newline."
  (save-excursion
    (or (not (eolp))                    ; not EOL
        (not (zerop (forward-line -1))) ; EOL but also EOF
        (eobp))))                       ; next line is EOF

(defun git-complete ()
  (interactive)
  (let* ((next-line-p (looking-back "^[\s\t]*"))
         (query (save-excursion
                  (when next-line-p (forward-line -1) (end-of-line))
                  (git-complete--trim-spaces (buffer-substring (point-at-bol) (point)))))
         (candidates (delete "" (and (not (string= query ""))
                                     (git-complete--get-candidates query next-line-p)))))
    (if (null candidates)
        (message "No completions found.")
      (let ((completion (popup-menu* candidates :scroll-bar t :isearch t
                                     :keymap git-complete--popup-menu-keymap)))
        (delete-region (point) (point-at-bol))
        (insert completion)
        (save-excursion (funcall indent-line-function))
        (cond ((or force-newline
                   (not (eolp))
                   (if git-complete-enable-dwim-newline
                       (git-complete--insert-newline-p)
                     (= last-input-event 13))) ; 13 = RET
               (insert "\n"))
              (t
<<<<<<< HEAD
               (forward-line 1)))
        (back-to-indentation)
        (save-excursion (funcall indent-line-function))
        (git-complete t)))))
=======
               (forward-line 1)
               (skip-chars-forward "\s\t")))))))
>>>>>>> 20e7c644

;; * provide

(provide 'git-complete)<|MERGE_RESOLUTION|>--- conflicted
+++ resolved
@@ -141,15 +141,9 @@
                      (= last-input-event 13))) ; 13 = RET
                (insert "\n"))
               (t
-<<<<<<< HEAD
                (forward-line 1)))
         (back-to-indentation)
-        (save-excursion (funcall indent-line-function))
-        (git-complete t)))))
-=======
-               (forward-line 1)
-               (skip-chars-forward "\s\t")))))))
->>>>>>> 20e7c644
+        (save-excursion (funcall indent-line-function))))))
 
 ;; * provide
 
